import pytest

from apns2.payload import Payload, PayloadAlert


@pytest.fixture
def payload_alert():
    return PayloadAlert(
        title='title',
        title_localized_key='title_loc_k',
        title_localized_args=['title_loc_a'],
        subtitle='subtitle',
        subtitle_localized_key='subtitle_loc_k',
        subtitle_localized_args=['subtitle_loc_a'],
        body='body',
        body_localized_key='body_loc_k',
        body_localized_args=['body_loc_a'],
        action_localized_key='ac_loc_k',
        action='send',
        launch_image='img'
    )


def test_payload_alert(payload_alert):
    assert payload_alert.dict() == {
        'title': 'title',
        'title-loc-key': 'title_loc_k',
        'title-loc-args': ['title_loc_a'],
        'subtitle': 'subtitle',
        'subtitle-loc-key': 'subtitle_loc_k',
        'subtitle-loc-args': ['subtitle_loc_a'],
        'body': 'body',
        'loc-key': 'body_loc_k',
        'loc-args': ['body_loc_a'],
        'action-loc-key': 'ac_loc_k',
        'action': 'send',
        'launch-image': 'img'
    }


def test_payload():
    payload = Payload(
        alert='my_alert', badge=2, sound='chime',
        content_available=True, mutable_content=True,
        category='my_category', url_args='args', custom={'extra': 'something'}, thread_id='42')
    assert payload.dict() == {
        'aps': {
            'alert': 'my_alert',
            'badge': 2,
            'sound': 'chime',
            'content-available': 1,
            'mutable-content': 1,
            'thread-id': '42',
            'category': 'my_category',
            'url-args': 'args'
        },
        'extra': 'something'
    }


def test_payload_with_payload_alert(payload_alert):
    payload = Payload(
        alert=payload_alert,
        badge=2,
        sound="chime",
        content_available=True,
        mutable_content=True,
        category="my_category",
        url_args="args",
        custom={"extra": "something"},
        thread_id="42",
        interruption_level=None,
    )
    assert payload.dict() == {
        'aps': {
            'alert': {
                'title': 'title',
                'title-loc-key': 'title_loc_k',
                'title-loc-args': ['title_loc_a'],
                'subtitle': 'subtitle',
                'subtitle-loc-key': 'subtitle_loc_k',
                'subtitle-loc-args': ['subtitle_loc_a'],
                'body': 'body',
                'loc-key': 'body_loc_k',
                'loc-args': ['body_loc_a'],
                'action-loc-key': 'ac_loc_k',
                'action': 'send',
                'launch-image': 'img'
            },
            'badge': 2,
            'sound': 'chime',
            'content-available': 1,
            'mutable-content': 1,
            'thread-id': '42',
            'category': 'my_category',
            'url-args': 'args',
        },
        'extra': 'something'
    }
<<<<<<< HEAD
import pytest

from apns2.payload import Payload, PayloadAlert


@pytest.fixture
def payload_alert():
    return PayloadAlert(
        title='title',
        title_localized_key='title_loc_k',
        title_localized_args=['title_loc_a'],
        subtitle='subtitle',
        subtitle_localized_key='subtitle_loc_k',
        subtitle_localized_args=['subtitle_loc_a'],
        body='body',
        body_localized_key='body_loc_k',
        body_localized_args=['body_loc_a'],
        action_localized_key='ac_loc_k',
        action='send',
        launch_image='img'
    )


def test_payload_alert(payload_alert):
    assert payload_alert.dict() == {
        'title': 'title',
        'title-loc-key': 'title_loc_k',
        'title-loc-args': ['title_loc_a'],
        'subtitle': 'subtitle',
        'subtitle-loc-key': 'subtitle_loc_k',
        'subtitle-loc-args': ['subtitle_loc_a'],
        'body': 'body',
        'loc-key': 'body_loc_k',
        'loc-args': ['body_loc_a'],
        'action-loc-key': 'ac_loc_k',
        'action': 'send',
        'launch-image': 'img'
    }


def test_payload():
    payload = Payload(
        alert='my_alert', badge=2, sound='chime',
        content_available=True, mutable_content=True,
        category='my_category', url_args='args', custom={'extra': 'something'}, thread_id='42')
    assert payload.dict() == {
        'aps': {
            'alert': 'my_alert',
            'badge': 2,
            'sound': 'chime',
            'content-available': 1,
            'mutable-content': 1,
            'thread-id': '42',
            'category': 'my_category',
            'url-args': 'args'
        },
        'extra': 'something'
    }


def test_payload_with_payload_alert(payload_alert):
    payload = Payload(
        alert=payload_alert, badge=2, sound='chime',
        content_available=True, mutable_content=True,
        category='my_category', url_args='args', custom={'extra': 'something'}, thread_id='42')
    assert payload.dict() == {
        'aps': {
            'alert': {
                'title': 'title',
                'title-loc-key': 'title_loc_k',
                'title-loc-args': ['title_loc_a'],
                'subtitle': 'subtitle',
                'subtitle-loc-key': 'subtitle_loc_k',
                'subtitle-loc-args': ['subtitle_loc_a'],
                'body': 'body',
                'loc-key': 'body_loc_k',
                'loc-args': ['body_loc_a'],
                'action-loc-key': 'ac_loc_k',
                'action': 'send',
                'launch-image': 'img'
            },
            'badge': 2,
            'sound': 'chime',
            'content-available': 1,
            'mutable-content': 1,
            'thread-id': '42',
            'category': 'my_category',
            'url-args': 'args',
        },
        'extra': 'something'
    }
=======


@pytest.mark.parametrize("input_value", ["inactive", "invalid", "default"])
def test_payload_alert_with_an_unvalid_interruption_level_value(payload_alert, input_value):
    with pytest.raises(Exception):
        Payload(
            alert=payload_alert,
            badge=2,
            sound="chime",
            content_available=True,
            mutable_content=True,
            category="my_category",
            url_args="args",
            custom={"extra": "something"},
            thread_id="42",
            interruption_level=input_value,
        )
   
@pytest.mark.parametrize("input_value", ["active", "passive", "time-sensitive", "critical"])
def test_payload_alert_with_a_valid_interruption_level_value(payload_alert, input_value):
    payload = Payload(
            alert=payload_alert,
            badge=2,
            sound="chime",
            content_available=True,
            mutable_content=True,
            category="my_category",
            url_args="args",
            custom={"extra": "something"},
            thread_id="42",
            interruption_level=input_value,
        )
    _payload = payload.dict()
    assert "interruption-level" in _payload["aps"]
    assert _payload["aps"]["interruption-level"] == input_value
>>>>>>> 759fd9eb
<|MERGE_RESOLUTION|>--- conflicted
+++ resolved
@@ -97,99 +97,6 @@
         },
         'extra': 'something'
     }
-<<<<<<< HEAD
-import pytest
-
-from apns2.payload import Payload, PayloadAlert
-
-
-@pytest.fixture
-def payload_alert():
-    return PayloadAlert(
-        title='title',
-        title_localized_key='title_loc_k',
-        title_localized_args=['title_loc_a'],
-        subtitle='subtitle',
-        subtitle_localized_key='subtitle_loc_k',
-        subtitle_localized_args=['subtitle_loc_a'],
-        body='body',
-        body_localized_key='body_loc_k',
-        body_localized_args=['body_loc_a'],
-        action_localized_key='ac_loc_k',
-        action='send',
-        launch_image='img'
-    )
-
-
-def test_payload_alert(payload_alert):
-    assert payload_alert.dict() == {
-        'title': 'title',
-        'title-loc-key': 'title_loc_k',
-        'title-loc-args': ['title_loc_a'],
-        'subtitle': 'subtitle',
-        'subtitle-loc-key': 'subtitle_loc_k',
-        'subtitle-loc-args': ['subtitle_loc_a'],
-        'body': 'body',
-        'loc-key': 'body_loc_k',
-        'loc-args': ['body_loc_a'],
-        'action-loc-key': 'ac_loc_k',
-        'action': 'send',
-        'launch-image': 'img'
-    }
-
-
-def test_payload():
-    payload = Payload(
-        alert='my_alert', badge=2, sound='chime',
-        content_available=True, mutable_content=True,
-        category='my_category', url_args='args', custom={'extra': 'something'}, thread_id='42')
-    assert payload.dict() == {
-        'aps': {
-            'alert': 'my_alert',
-            'badge': 2,
-            'sound': 'chime',
-            'content-available': 1,
-            'mutable-content': 1,
-            'thread-id': '42',
-            'category': 'my_category',
-            'url-args': 'args'
-        },
-        'extra': 'something'
-    }
-
-
-def test_payload_with_payload_alert(payload_alert):
-    payload = Payload(
-        alert=payload_alert, badge=2, sound='chime',
-        content_available=True, mutable_content=True,
-        category='my_category', url_args='args', custom={'extra': 'something'}, thread_id='42')
-    assert payload.dict() == {
-        'aps': {
-            'alert': {
-                'title': 'title',
-                'title-loc-key': 'title_loc_k',
-                'title-loc-args': ['title_loc_a'],
-                'subtitle': 'subtitle',
-                'subtitle-loc-key': 'subtitle_loc_k',
-                'subtitle-loc-args': ['subtitle_loc_a'],
-                'body': 'body',
-                'loc-key': 'body_loc_k',
-                'loc-args': ['body_loc_a'],
-                'action-loc-key': 'ac_loc_k',
-                'action': 'send',
-                'launch-image': 'img'
-            },
-            'badge': 2,
-            'sound': 'chime',
-            'content-available': 1,
-            'mutable-content': 1,
-            'thread-id': '42',
-            'category': 'my_category',
-            'url-args': 'args',
-        },
-        'extra': 'something'
-    }
-=======
 
 
 @pytest.mark.parametrize("input_value", ["inactive", "invalid", "default"])
@@ -224,5 +131,4 @@
         )
     _payload = payload.dict()
     assert "interruption-level" in _payload["aps"]
-    assert _payload["aps"]["interruption-level"] == input_value
->>>>>>> 759fd9eb
+    assert _payload["aps"]["interruption-level"] == input_value